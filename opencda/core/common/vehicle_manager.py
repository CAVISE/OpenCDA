--- conflicted
+++ resolved
@@ -4,12 +4,6 @@
 """
 # Author: Runsheng Xu <rxx3386@ucla.edu>
 # License: TDG-Attribution-NonCommercial-NoDistrib
-
-import uuid
-import json
-
-# CAVISE
-import opencda.core.common.communication.serialize as cavise
 
 from opencda.core.actuation.control_manager \
     import ControlManager
@@ -204,12 +198,6 @@
                         'static_bev': self.map_manager.static_bev}
         self.safety_manager.update_info(safety_input)
 
-<<<<<<< HEAD
-=======
-        self.cav_data['vid'] = str(self.vid)  # TODO: Изменить vid на id и добавить тип объекта
-        self.cav_data['ego_spd'] = ego_spd
-
->>>>>>> f8e96359
         self.agent.update_information(ego_pos, ego_spd, objects)
         # pass position and speed info to controller
         self.controller.update_info(ego_pos, ego_spd)
